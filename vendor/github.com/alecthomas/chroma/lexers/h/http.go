package h

import (
	"strings"

	. "github.com/alecthomas/chroma" // nolint
	"github.com/alecthomas/chroma/lexers/internal"
)

// HTTP lexer.
var HTTP = internal.Register(httpBodyContentTypeLexer(MustNewLexer(
	&Config{
		Name:         "HTTP",
		Aliases:      []string{"http"},
		Filenames:    []string{},
		MimeTypes:    []string{},
		NotMultiline: true,
		DotAll:       true,
	},
	Rules{
		"root": {
			{`(GET|POST|PUT|DELETE|HEAD|OPTIONS|TRACE|PATCH|CONNECT)( +)([^ ]+)( +)(HTTP)(/)(1\.[01])(\r?\n|\Z)`, ByGroups(NameFunction, Text, NameNamespace, Text, KeywordReserved, Operator, LiteralNumber, Text), Push("headers")},
			{`(HTTP)(/)(1\.[01])( +)(\d{3})( +)([^\r\n]+)(\r?\n|\Z)`, ByGroups(KeywordReserved, Operator, LiteralNumber, Text, LiteralNumber, Text, NameException, Text), Push("headers")},
		},
		"headers": {
			{`([^\s:]+)( *)(:)( *)([^\r\n]+)(\r?\n|\Z)`, EmitterFunc(httpHeaderBlock), nil},
			{`([\t ]+)([^\r\n]+)(\r?\n|\Z)`, EmitterFunc(httpContinuousHeaderBlock), nil},
			{`\r?\n`, Text, Push("content")},
		},
		"content": {
			{`.+`, EmitterFunc(httpContentBlock), nil},
		},
	},
)))

func httpContentBlock(groups []string, lexer Lexer) Iterator {
	tokens := []Token{
		{Generic, groups[0]},
	}
	return Literator(tokens...)

}

func httpHeaderBlock(groups []string, lexer Lexer) Iterator {
	tokens := []Token{
		{Name, groups[1]},
		{Text, groups[2]},
		{Operator, groups[3]},
		{Text, groups[4]},
		{Literal, groups[5]},
		{Text, groups[6]},
	}
	return Literator(tokens...)
}

func httpContinuousHeaderBlock(groups []string, lexer Lexer) Iterator {
	tokens := []Token{
		{Text, groups[1]},
		{Literal, groups[2]},
		{Text, groups[3]},
	}
	return Literator(tokens...)
}

func httpBodyContentTypeLexer(lexer Lexer) Lexer { return &httpBodyContentTyper{lexer} }

type httpBodyContentTyper struct{ Lexer }

func (d *httpBodyContentTyper) Tokenise(options *TokeniseOptions, text string) (Iterator, error) {
	var contentType string
	var isContentType bool
	var subIterator Iterator

	it, err := d.Lexer.Tokenise(options, text)
	if err != nil {
		return nil, err
	}

	return func() Token {
		token := it()

		if token == EOF {
			if subIterator != nil {
				return subIterator()
			}
			return EOF
		}

		switch {
		case token.Type == Name && strings.ToLower(token.Value) == "content-type":
			{
				isContentType = true
			}
		case token.Type == Literal && isContentType:
			{
				isContentType = false
				contentType = strings.TrimSpace(token.Value)
				pos := strings.Index(contentType, ";")
				if pos > 0 {
					contentType = strings.TrimSpace(contentType[:pos])
				}
<<<<<<< HEAD
			case token.Type == Literal && isContentType:
				{
					isContentType = false
					contentType = strings.TrimSpace(token.Value)
					pos := strings.Index(contentType, ";")
					if pos > 0 {
						contentType = strings.TrimSpace(contentType[:pos])
					}
=======
			}
		case token.Type == Generic && contentType != "":
			{
				lexer := internal.MatchMimeType(contentType)

				// application/calendar+xml can be treated as application/xml
				// if there's not a better match.
				if lexer == nil && strings.Contains(contentType, "+") {
					slashPos := strings.Index(contentType, "/")
					plusPos := strings.LastIndex(contentType, "+")
					contentType = contentType[:slashPos+1] + contentType[plusPos+1:]
					lexer = internal.MatchMimeType(contentType)
>>>>>>> 40a3740c
				}

				if lexer == nil {
					token.Type = Text
				} else {
					subIterator, err = lexer.Tokenise(nil, token.Value)
					if err != nil {
						panic(err)
					}
					return EOF
				}
			}

		}
		return token

	}, nil
}<|MERGE_RESOLUTION|>--- conflicted
+++ resolved
@@ -99,16 +99,6 @@
 				if pos > 0 {
 					contentType = strings.TrimSpace(contentType[:pos])
 				}
-<<<<<<< HEAD
-			case token.Type == Literal && isContentType:
-				{
-					isContentType = false
-					contentType = strings.TrimSpace(token.Value)
-					pos := strings.Index(contentType, ";")
-					if pos > 0 {
-						contentType = strings.TrimSpace(contentType[:pos])
-					}
-=======
 			}
 		case token.Type == Generic && contentType != "":
 			{
@@ -121,7 +111,6 @@
 					plusPos := strings.LastIndex(contentType, "+")
 					contentType = contentType[:slashPos+1] + contentType[plusPos+1:]
 					lexer = internal.MatchMimeType(contentType)
->>>>>>> 40a3740c
 				}
 
 				if lexer == nil {
