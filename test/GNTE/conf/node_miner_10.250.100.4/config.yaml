IsTestMode: true
WorkingRoot: "./"
PubKeyStoreFile: "public.keystore"
PrivateKeyFile: "private.key"
DHTFileName: "dht.db"
ListenAddr: "10.250.100.4:4661"
ThisNodeID: "000003f49592f83d0473bddb70d543f1096b4ffed5e5f942a3117e256b7052b8"
QPS: 1000
BillingBlockCount: 3600
BPPeriod: 3s
BPTick: 1s
SQLChainPeriod: 3s
SQLChainTick: 1s
SQLChainTTL: 10
MinProviderDeposit: 1000000
ValidDNSKeys:
  koPbw9wmYZ7ggcjnQ6ayHyhHaDNMYELKTqT+qRGrZpWSccr/lBcrm10Z1PuQHB3Azhii+sb0PYFkH1ruxLhe5g==: cloudflare.com
  mdsswUyr3DPW132mOi8V9xESWE8jTo0dxCjjnopKl+GqJxpVXckHAeF+KkxLbxILfDLUT0rAK9iUzy1L53eKGQ==: cloudflare.com
  oJMRESz5E4gYzS/q6XDrvU1qMPYIjCWzJaOau8XNEZeqCYKD5ar0IRd8KqXXFJkqmVfRvMGPmM1x8fGAa2XhSA==: cloudflare.com
BlockProducer:
  PublicKey: "02c76216704d797c64c58bc11519fb68582e8e63de7e5b3b2dbbbe8733efe5fd24"
  NodeID: 00000bef611d346c0cbe1beaa76e7f0ed705a194fdf9ac3a248ec70e9c198bf9
  Nonce:
    a: 313283
    b: 0
    c: 0
    d: 0
  ChainFileName: "chain.db"
  BPGenesisInfo:
    Version: 1
    BlockHash: f745ca6427237aac858dd3c7f2df8e6f3c18d0f1c164e07a1c6b8eebeba6b154
    Producer: 0000000000000000000000000000000000000000000000000000000000000001
    MerkleRoot: 0000000000000000000000000000000000000000000000000000000000000001
    ParentHash: 0000000000000000000000000000000000000000000000000000000000000001
    Timestamp: 2018-08-13T21:59:59.12Z
    BaseAccounts:
      - Address: ba0ba731c7a76ccef2c1170f42038f7e228dfb474ef0190dfe35d9a37911ed37
        StableCoinBalance: 10000000000000000000
        CovenantCoinBalance: 10000000000000000000
      - Address: 1a7b0959bbd0d0ec529278a61c0056c277bffe75b2646e1699b46b10a90210be
        StableCoinBalance: 10000000000000000000
        CovenantCoinBalance: 10000000000000000000
      - Address: 9235bc4130a2ed4e6c35ea189dab35198ebb105640bedb97dd5269cc80863b16
        StableCoinBalance: 10000000000000000000
        CovenantCoinBalance: 10000000000000000000
      - Address: 9e1618775cceeb19f110e04fbc6c5bca6c8e4e9b116e193a42fe69bf602e7bcd
        StableCoinBalance: 10000000000000000000
        CovenantCoinBalance: 10000000000000000000
      - Address: ae93d3414f68943ea4daf76155eaee438f2b9600db588202c85853b03a01515c
        StableCoinBalance: 10000000000000000000
        CovenantCoinBalance: 10000000000000000000
      - Address: d1797377721629ca5426cd014bdbf245342efb2d612243561c6f11957dda4600
        StableCoinBalance: 10000000000000000000
        CovenantCoinBalance: 10000000000000000000
      - Address: 2544d68886b2d0c3276d1ea6f8735ba7e25952163a13c1b9a485bebf7ad8e635
        StableCoinBalance: 10000000000000000000
        CovenantCoinBalance: 10000000000000000000
      - Address: e9908011ffbcd4afbad8d503174056d2dbe8536f58b41dd300835bdd52ec35b8
        StableCoinBalance: 10000000000000000000
        CovenantCoinBalance: 10000000000000000000
      - Address: f09a1dba38c187a3cf433ec86c74878cb6dc97af5c91de0bbcadc3ccd47f0df7
        StableCoinBalance: 10000000000000000000
        CovenantCoinBalance: 10000000000000000000
Miner:
  IsTestMode: true
  RootDir: "./data"
  MaxReqTimeGap: "60s"
<<<<<<< HEAD
  ProvideServiceInterval: "3s"
=======
  MetricCollectInterval: "60s"
>>>>>>> 973c3d2e
KnownNodes:
- ID: 00000bef611d346c0cbe1beaa76e7f0ed705a194fdf9ac3a248ec70e9c198bf9
  Nonce:
    a: 313283
    b: 0
    c: 0
    d: 0
  Addr: 10.250.1.2:4661
  PublicKey: "02c76216704d797c64c58bc11519fb68582e8e63de7e5b3b2dbbbe8733efe5fd24"
  Role: Leader
- ID: 00000381d46fd6cf7742d7fb94e2422033af989c0e348b5781b3219599a3af35
  Nonce:
    a: 478373
    b: 0
    c: 0
    d: 2305843009893772025
  Addr: 10.250.1.3:4661
  PublicKey: "02c76216704d797c64c58bc11519fb68582e8e63de7e5b3b2dbbbe8733efe5fd24"
  Role: Follower
- ID: 000000172580063ded88e010556b0aca2851265be8845b1ef397e8fce6ab5582
  Nonce:
    a: 259939
    b: 0
    c: 0
    d: 2305843012544226372
  Addr: 10.250.1.4:4661
  PublicKey: "02c76216704d797c64c58bc11519fb68582e8e63de7e5b3b2dbbbe8733efe5fd24"
  Role: Follower
- ID: 00000f3b43288fe99831eb533ab77ec455d13e11fc38ec35a42d4edd17aa320d
  Nonce:
    a: 22403
    b: 0
    c: 0
    d: 0
  Addr: ""
  PublicKey: 02ec784ca599f21ef93fe7abdc68d78817ab6c9b31f2324d15ea174d9da498b4c4
  Role: Client
- ID: 000005aa62048f85da4ae9698ed59c14ec0d48a88a07c15a32265634e7e64ade
  Nonce:
    a: 567323
    b: 0
    c: 0
    d: 3104982049
  Addr: 10.250.100.2:4661
  PublicKey: 0367aa51809a7c1dc0f82c02452fec9557b3e1d10ce7c919d8e73d90048df86d20
  Role: Miner
- ID: 000005f4f22c06f76c43c4f48d5a7ec1309cc94030cbf9ebae814172884ac8b5
  Nonce:
    a: 240524
    b: 0
    c: 0
    d: 2305843010430351476
  Addr: 10.250.100.3:4661
  PublicKey: 02914bca0806f040dd842207c44474ab41ecd29deee7f2d355789c5c78d448ca16
  Role: Miner
- ID: 000003f49592f83d0473bddb70d543f1096b4ffed5e5f942a3117e256b7052b8
  Nonce:
    a: 606016
    b: 0
    c: 0
    d: 13835058056920509601
  Addr: 10.250.100.4:4661
  PublicKey: 03ae859eac5b72ee428c7a85f10b2ce748d9de5e480aefbb70f6597dfa8b2175e5
  Role: Miner
- ID: 00eda359cd2aa0920cdd37b083b896cb18cd26b3bd51744d1b4f127830f820f2
  Nonce:
    a: 11
    b: 0
    c: 2686176025
    d: 0
  Addr: 10.250.100.5:4661
  PublicKey: 02b0da0b36dec5db1b2cf88b5ddbe2dc433d09ddc9a4401a9624995d2319c1d233
  Role: Miner
- ID: 0017017845ff9f9f7e8599d308652eb8ce480e689fbd49afb6b44cc9726cf84b
  Nonce:
    a: 60
    b: 3189902350
    c: 0
    d: 0
  Addr: 10.250.100.6:4661
  PublicKey: 03075d6743c22bb79208da88c6324b18f3db418d4089c4bad696296c866a65e0e1
  Role: Miner
- ID: 0075b97519d0a5cf9f7269a61b82bb3e082a5e7d796604e877ee28d08491979a
  Nonce:
    a: 34
    b: 0
    c: 0
    d: 4246204982
  Addr: 10.250.100.7:4661
  PublicKey: 0306678beed432377133f1dfb83b0bdb534d2b0c44e09f457cbb86762a13e88fe1
  Role: Miner
- ID: 0060bb3394f5185f760af690b0c124a70acbaf952fd79d794a0d394c37d7c0bc
  Nonce:
    a: 13
    b: 515393120
    c: 0
    d: 0
  Addr: 10.250.100.8:4661
  PublicKey: 0303e066f858f98b473ae6cb342c01f1f328021144621dcafce93a023223cba606
  Role: Miner
- ID: 004e5cf49e88f6e35e344f35d73ffe6232d4ebe93a63a825e171b8f6f2a88859
  Nonce:
    a: 17
    b: 4213590245
    c: 0
    d: 0
  Addr: 10.250.100.9:4661
  PublicKey: 0297e8deccd7ada1ace2e1ed5b565abf2d3e8aa64b1bb5b36f485714e0f570adba
  Role: Miner<|MERGE_RESOLUTION|>--- conflicted
+++ resolved
@@ -65,11 +65,7 @@
   IsTestMode: true
   RootDir: "./data"
   MaxReqTimeGap: "60s"
-<<<<<<< HEAD
-  ProvideServiceInterval: "3s"
-=======
   MetricCollectInterval: "60s"
->>>>>>> 973c3d2e
 KnownNodes:
 - ID: 00000bef611d346c0cbe1beaa76e7f0ed705a194fdf9ac3a248ec70e9c198bf9
   Nonce:
