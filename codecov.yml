--- conflicted
+++ resolved
@@ -30,11 +30,6 @@
   require_changes: no
 
 ignore:
-<<<<<<< HEAD
   - "types"
   - "cmd"
-=======
-  - "sqlchain/pbtypes"
-  - "cmd"
-  - "conf"
->>>>>>> 413a77b3
+  - "conf"