--- conflicted
+++ resolved
@@ -6,11 +6,7 @@
   CODECOV_TOKEN: $CODECOV_TOKEN
 
 before_script:
-<<<<<<< HEAD
   # Setup dependency management tool
-=======
-    # Setup dependency management tool
->>>>>>> 96945c5f
   #  - curl -L -s https://github.com/golang/dep/releases/download/v0.4.1/dep-linux-amd64 -o $GOPATH/bin/dep
   #  - chmod +x $GOPATH/bin/dep
   #  - go get github.com/mattn/goveralls
@@ -18,7 +14,6 @@
   #  - go get github.com/golang/lint/golint
   #  - go get github.com/haya14busa/reviewdog/cmd/reviewdog
   #  - go get github.com/wadey/gocovmerge
-<<<<<<< HEAD
   - mkdir -p $GOPATH/src/github.com/CovenantSQL
   - cp -r /builds/thunderdb/CovenantSQL $GOPATH/src/github.com/CovenantSQL/
   - cd $GOPATH/src/github.com/CovenantSQL/CovenantSQL
@@ -29,19 +24,8 @@
 
 test-my-project:
   stage: test
-  script: ./alltest.sh
-=======
-    - mkdir -p $GOPATH/src/github.com/CovenantSQL
-    - cp -r /builds/thunderdb/CovenantSQL $GOPATH/src/github.com/CovenantSQL/
-    - cd $GOPATH/src/github.com/CovenantSQL/CovenantSQL
-  #  - dep ensure
-    - mkdir -p ~/bin/ && export PATH="~/bin/:$PATH"
-    - ulimit -n 8192
-  #  - curl -fSL https://github.com/haya14busa/reviewdog/releases/download/$REVIEWDOG_VERSION/reviewdog_linux_amd64 -o ~/bin/reviewdog && chmod +x ~/bin/reviewdog
-
-test-my-project:
-  stage: test
   script:
+    # - ./alltest.sh
     - make clean
     - make -j6 bp miner observer
     - go test -v -race -failfast -parallel 16 -cpu 16 $(go list ./... | grep -v "/vendor/") -coverprofile cover.out
@@ -58,5 +42,4 @@
     - make clean
     - make -j8 client
     - go test -bench=^BenchmarkTestnetMiner2$ -benchtime=5s -run ^$ ./cmd/cql-minerd/
-    - bash test/testnet_client/run.sh
->>>>>>> 96945c5f
+    - bash test/testnet_client/run.sh