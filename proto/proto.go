/*
 * Copyright 2018 The CovenantSQL Authors.
 *
 * Licensed under the Apache License, Version 2.0 (the "License");
 * you may not use this file except in compliance with the License.
 * You may obtain a copy of the License at
 *
 *     http://www.apache.org/licenses/LICENSE-2.0
 *
 * Unless required by applicable law or agreed to in writing, software
 * distributed under the License is distributed on an "AS IS" BASIS,
 * WITHOUT WARRANTIES OR CONDITIONS OF ANY KIND, either express or implied.
 * See the License for the specific language governing permissions and
 * limitations under the License.
 */

// Package proto contains DHT RPC protocol struct
package proto

import (
<<<<<<< HEAD
	"fmt"
=======
	"context"
>>>>>>> a3f23747
	"time"

	"github.com/CovenantSQL/CovenantSQL/crypto/hash"
	"github.com/pkg/errors"
)

//go:generate hsp
//hsp:shim time.Duration as:int64 using:int64/int64 mode:cast

// EnvelopeAPI defines envelope access functions for rpc Request/Response
type EnvelopeAPI interface {
	GetVersion() string
	GetTTL() time.Duration
	GetExpire() time.Duration
	GetNodeID() *RawNodeID
	GetContext() context.Context

	SetVersion(string)
	SetTTL(time.Duration)
	SetExpire(time.Duration)
	SetNodeID(*RawNodeID)
	SetContext(context.Context)
}

// Envelope is the protocol header
type Envelope struct {
	Version string          `json:"v"`
	TTL     time.Duration   `json:"t"`
	Expire  time.Duration   `json:"e"`
	NodeID  *RawNodeID      `json:"id"`
	_ctx    context.Context `json:"-"`
}

// PingReq is Ping RPC request
type PingReq struct {
	Node Node
	Envelope
}

// PingResp is Ping RPC response, i.e. Pong
type PingResp struct {
	Msg string
	Envelope
}

// UploadMetricsReq is UploadMetrics RPC request
type UploadMetricsReq struct {
	// MetricFamily Bytes array
	MFBytes [][]byte
	Envelope
}

// UploadMetricsResp is UploadMetrics RPC response
type UploadMetricsResp struct {
	Msg string
	Envelope
}

// FindNeighborReq is FindNeighbor RPC request
type FindNeighborReq struct {
	ID    NodeID
	Roles []ServerRole
	Count int
	Envelope
}

// FindNeighborResp is FindNeighbor RPC response
type FindNeighborResp struct {
	Nodes []Node
	Msg   string
	Envelope
}

// FindNodeReq is FindNode RPC request
type FindNodeReq struct {
	ID NodeID
	Envelope
}

// FindNodeResp is FindNode RPC response
type FindNodeResp struct {
	Node *Node
	Msg  string
	Envelope
}

// Following are envelope methods implementing EnvelopeAPI interface

// GetVersion implements EnvelopeAPI.GetVersion
func (e *Envelope) GetVersion() string {
	return e.Version
}

// GetTTL implements EnvelopeAPI.GetTTL
func (e *Envelope) GetTTL() time.Duration {
	return e.TTL
}

// GetExpire implements EnvelopeAPI.GetExpire
func (e *Envelope) GetExpire() time.Duration {
	return e.Expire
}

// GetNodeID implements EnvelopeAPI.GetNodeID
func (e *Envelope) GetNodeID() *RawNodeID {
	return e.NodeID
}

// GetContext returns context from envelop which is set in server Accept
func (e *Envelope) GetContext() context.Context {
	if e._ctx == nil {
		return context.Background()
	}
	return e._ctx
}

// SetVersion implements EnvelopeAPI.SetVersion
func (e *Envelope) SetVersion(ver string) {
	e.Version = ver
}

// SetTTL implements EnvelopeAPI.SetTTL
func (e *Envelope) SetTTL(ttl time.Duration) {
	e.TTL = ttl
}

// SetExpire implements EnvelopeAPI.SetExpire
func (e *Envelope) SetExpire(exp time.Duration) {
	e.Expire = exp
}

// SetNodeID implements EnvelopeAPI.SetNodeID
func (e *Envelope) SetNodeID(nodeID *RawNodeID) {
	e.NodeID = nodeID
}

// SetContext set a ctx in envelope
func (e *Envelope) SetContext(ctx context.Context) {
	e._ctx = ctx
}

// DatabaseID is database name, will be generated from UUID
type DatabaseID string

// AccountAddress converts DatabaseID to AccountAddress.
func (d *DatabaseID) AccountAddress() (a AccountAddress, err error) {
	h, err := hash.NewHashFromStr(string(*d))
	if err != nil {
		err = errors.Wrap(err, "fail to convert string to hash")
		return
	}
	a = AccountAddress(*h)
	return
}

// FromAccountAndNonce generates databaseID from Account and its nonce.
func FromAccountAndNonce(accountAddress AccountAddress, nonce uint32) *DatabaseID {
	addrAndNonce := fmt.Sprintf("%s%d", accountAddress.String(), nonce)
	rawID := hash.THashH([]byte(addrAndNonce))
	d := DatabaseID(rawID.String())
	return &d
}<|MERGE_RESOLUTION|>--- conflicted
+++ resolved
@@ -18,11 +18,8 @@
 package proto
 
 import (
-<<<<<<< HEAD
+	"context"
 	"fmt"
-=======
-	"context"
->>>>>>> a3f23747
 	"time"
 
 	"github.com/CovenantSQL/CovenantSQL/crypto/hash"
