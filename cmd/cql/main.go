--- conflicted
+++ resolved
@@ -25,10 +25,7 @@
 	"fmt"
 	"io"
 	"math/rand"
-<<<<<<< HEAD
 	"net/http"
-=======
->>>>>>> d9e363df
 	"os"
 	"os/user"
 	"path/filepath"
@@ -39,10 +36,7 @@
 	"time"
 
 	sqlite3 "github.com/CovenantSQL/go-sqlite3-encrypt"
-<<<<<<< HEAD
 	"github.com/rakyll/statik/fs"
-=======
->>>>>>> d9e363df
 	"github.com/sirupsen/logrus"
 	"github.com/xo/dburl"
 	"github.com/xo/usql/drivers"
@@ -60,11 +54,8 @@
 	"github.com/CovenantSQL/CovenantSQL/types"
 	"github.com/CovenantSQL/CovenantSQL/utils"
 	"github.com/CovenantSQL/CovenantSQL/utils/log"
-<<<<<<< HEAD
 
 	_ "github.com/CovenantSQL/CovenantSQL/cmd/cql/statik" // to embed the shardchain-explorer
-=======
->>>>>>> d9e363df
 )
 
 const name = "cql"
@@ -312,11 +303,8 @@
 		return
 	}
 
-<<<<<<< HEAD
 	configFile = utils.HomeDirExpand(configFile)
 
-=======
->>>>>>> d9e363df
 	// init covenantsql driver
 	if err = client.Init(configFile, []byte(password)); err != nil {
 		cLog.WithError(err).Error("init covenantsql client failed")
