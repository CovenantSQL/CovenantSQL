--- conflicted
+++ resolved
@@ -21,7 +21,8 @@
 	MaxPendingTxsPerAccount = 1000
 	// MaxTransactionsPerBlock defines the limit of transactions per block.
 	MaxTransactionsPerBlock = 10000
-<<<<<<< HEAD
+	// MaxRPCPoolPhysicalConnection defines max underlying physical connection for one node pair.
+	MaxRPCPoolPhysicalConnection = 2
 )
 
 // These limits will not cause inconsistency within certain range.
@@ -30,8 +31,4 @@
 	// block producers.
 	MaxTxBroadcastTTL = 1
 	MaxCachedBlock    = 1000
-=======
-	// MaxRPCPoolPhysicalConnection defines max underlying physical connection for one node pair.
-	MaxRPCPoolPhysicalConnection = 2
->>>>>>> 858533b7
 )