/*
 * Copyright 2018 The ThunderDB Authors.
 *
 * Licensed under the Apache License, Version 2.0 (the "License");
 * you may not use this file except in compliance with the License.
 * You may obtain a copy of the License at
 *
 *     http://www.apache.org/licenses/LICENSE-2.0
 *
 * Unless required by applicable law or agreed to in writing, software
 * distributed under the License is distributed on an "AS IS" BASIS,
 * WITHOUT WARRANTIES OR CONDITIONS OF ANY KIND, either express or implied.
 * See the License for the specific language governing permissions and
 * limitations under the License.
 */

package rpc

import (
	"context"
	"net/rpc"

	"gitlab.com/thunderdb/ThunderDB/crypto/kms"
	"gitlab.com/thunderdb/ThunderDB/proto"
	"gitlab.com/thunderdb/ThunderDB/route"
	"gitlab.com/thunderdb/ThunderDB/utils/log"
	"github.com/hashicorp/yamux"
)

// Caller is a wrapper for session pooling and RPC calling.
type Caller struct {
	pool *SessionPool
}

// NewCaller returns a new RPCCaller.
func NewCaller() *Caller {
	return &Caller{
		pool: GetSessionPoolInstance(),
	}
}

//TODO(auxten) maybe a rpc client pool will gain much more performance
// CallNode invokes the named function, waits for it to complete, and returns its error status.
func (c *Caller) CallNode(
	node proto.NodeID, method string, args interface{}, reply interface{}) (err error) {
	return c.CallNodeWithContext(context.Background(), node, method, args, reply)
}

// CallNodeWithContext invokes the named function, waits for it to complete or context timeout, and returns its error status.
func (c *Caller) CallNodeWithContext(
	ctx context.Context, node proto.NodeID, method string, args interface{}, reply interface{}) (err error) {
	conn, err := DialToNode(node, c.pool, method == route.DHTPing.String())
	if err != nil {
		log.Errorf("dialing to node: %s failed: %s", node, err)
		return
	}

	defer func() {
		// call the yamux stream Close explicitly
		//TODO(auxten) maybe a rpc client pool will gain much more performance
		stream, ok := conn.(*yamux.Stream)
		if ok {
			stream.Close()
		}
	}()

	client, err := InitClientConn(conn)
	if err != nil {
		log.Errorf("init RPC client failed: %s", err)
		return
	}

<<<<<<< HEAD
	//FIXME(auxten): connection leaks
	//defer func() {
	//	// call the yamux stream Close explicitly
	//
	//	stream, ok := conn.(*yamux.Stream)
	//	if ok {
	//		stream.Close()
	//	}
	//}()
=======
	defer client.Close()
>>>>>>> f1ec1b04

	// TODO(xq262144), golang net/rpc does not support cancel in progress calls
	ch := client.Go(method, args, reply, make(chan *rpc.Call, 1))

	select {
	case <-ctx.Done():
		err = ctx.Err()
	case call := <-ch.Done:
		err = call.Error
	}

	return
}

// GetNodeAddr tries best to get node addr
func GetNodeAddr(id *proto.RawNodeID) (addr string, err error) {
	addr, err = route.GetNodeAddrCache(id)
	if err != nil {
		log.Infof("get node \"%s\" addr failed: %s", addr, err)
		if err == route.ErrUnknownNodeID {
			BPs := route.GetBPs()
			if len(BPs) == 0 {
				log.Errorf("no available BP")
				return
			}
			client := NewCaller()
			reqFN := &proto.FindNodeReq{
				NodeID: proto.NodeID(id.String()),
			}
			respFN := new(proto.FindNodeResp)

			// TODO(auxten) add some random here for bp selection
			for _, bp := range BPs {
				method := "DHT.FindNode"
				err = client.CallNode(bp, method, reqFN, respFN)
				if err != nil {
					log.Errorf("call %s %s failed: %s", bp, method, err)
					continue
				}
				break
			}
			if err == nil {
				route.SetNodeAddrCache(id, respFN.Node.Addr)
				addr = respFN.Node.Addr
			}
		}
	}
	return
}

// GetNodeInfo tries best to get node info
func GetNodeInfo(id *proto.RawNodeID) (nodeInfo *proto.Node, err error) {
	nodeInfo, err = kms.GetNodeInfo(proto.NodeID(id.String()))
	if err != nil {
		log.Infof("get node info from KMS for %s failed: %s", id, err)
		if err == kms.ErrKeyNotFound {
			BPs := route.GetBPs()
			if len(BPs) == 0 {
				log.Errorf("no available BP")
				return
			}
			client := NewCaller()
			reqFN := &proto.FindNodeReq{
				NodeID: proto.NodeID(id.String()),
			}
			respFN := new(proto.FindNodeResp)

			// TODO(auxten) add some random here for bp selection
			for _, bp := range BPs {
				method := "DHT.FindNode"
				err = client.CallNode(bp, method, reqFN, respFN)
				if err != nil {
					log.Errorf("call %s %s failed: %s", bp, method, err)
					continue
				}
				break
			}
			if err == nil {
				nodeInfo = respFN.Node
				errSet := route.SetNodeAddrCache(id, nodeInfo.Addr)
				if errSet != nil {
					log.Warnf("set node addr cache failed: %v", errSet)
				}
				errSet = kms.SetNode(nodeInfo)
				if errSet != nil {
					log.Warnf("set node to kms failed: %v", errSet)
				}
			}
		}
	}
	return
}

// PingBP Send DHT.Ping Request with Anonymous ETLS session
func PingBP(node *proto.Node, BPNodeID proto.NodeID) (err error) {
	client := NewCaller()

	req := &proto.PingReq{
		Node: *node,
	}

	resp := new(proto.PingResp)
	err = client.CallNode(BPNodeID, "DHT.Ping", req, resp)
	if err != nil {
		log.Errorf("call DHT.Ping failed: %v", err)
		return
	}
	log.Debugf("PingBP resp: %v", resp)

	return
}<|MERGE_RESOLUTION|>--- conflicted
+++ resolved
@@ -20,11 +20,11 @@
 	"context"
 	"net/rpc"
 
+	"github.com/hashicorp/yamux"
 	"gitlab.com/thunderdb/ThunderDB/crypto/kms"
 	"gitlab.com/thunderdb/ThunderDB/proto"
 	"gitlab.com/thunderdb/ThunderDB/route"
 	"gitlab.com/thunderdb/ThunderDB/utils/log"
-	"github.com/hashicorp/yamux"
 )
 
 // Caller is a wrapper for session pooling and RPC calling.
@@ -70,19 +70,7 @@
 		return
 	}
 
-<<<<<<< HEAD
-	//FIXME(auxten): connection leaks
-	//defer func() {
-	//	// call the yamux stream Close explicitly
-	//
-	//	stream, ok := conn.(*yamux.Stream)
-	//	if ok {
-	//		stream.Close()
-	//	}
-	//}()
-=======
 	defer client.Close()
->>>>>>> f1ec1b04
 
 	// TODO(xq262144), golang net/rpc does not support cancel in progress calls
 	ch := client.Go(method, args, reply, make(chan *rpc.Call, 1))
