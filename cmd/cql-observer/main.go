--- conflicted
+++ resolved
@@ -29,11 +29,7 @@
 	"github.com/CovenantSQL/CovenantSQL/conf"
 	"github.com/CovenantSQL/CovenantSQL/crypto/asymmetric"
 	"github.com/CovenantSQL/CovenantSQL/crypto/kms"
-<<<<<<< HEAD
 	"github.com/CovenantSQL/CovenantSQL/sqlchain/observer"
-=======
-	"github.com/CovenantSQL/CovenantSQL/proto"
->>>>>>> bf90a9e2
 	"github.com/CovenantSQL/CovenantSQL/utils"
 	"github.com/CovenantSQL/CovenantSQL/utils/log"
 )
@@ -91,41 +87,14 @@
 	}
 	kms.InitBP()
 
-<<<<<<< HEAD
 	service, httpServer, err := observer.StartObserver(listenAddr, version)
-=======
-	// init node
-	if err = initNode(); err != nil {
-		log.WithError(err).Fatal("init node failed")
-	}
-
-	// start service
-	var service *Service
-	if service, err = startService(); err != nil {
-		log.WithError(err).Fatal("start observation failed")
-	}
->>>>>>> bf90a9e2
-
 	if err != nil {
 		log.WithError(err).Fatal("start observer failed")
 	}
 
 	<-signalCh
 
-<<<<<<< HEAD
 	_ = observer.StopObserver(service, httpServer)
-=======
-	// stop explorer api
-	if err = stopAPI(httpServer); err != nil {
-		log.WithError(err).Fatal("stop explorer api failed")
-	}
-
-	// stop subscriptions
-	if err = stopService(service); err != nil {
-		log.WithError(err).Fatal("stop service failed")
-	}
->>>>>>> bf90a9e2
-
 	log.Info("observer stopped")
 
 	return
