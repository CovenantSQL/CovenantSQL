--- conflicted
+++ resolved
@@ -182,6 +182,7 @@
 #include <sys/signalfd.h>
 #include <sys/socket.h>
 #include <sys/xattr.h>
+#include <linux/bpf.h>
 #include <linux/errqueue.h>
 #include <linux/if.h>
 #include <linux/if_alg.h>
@@ -222,6 +223,7 @@
 #include <linux/hdreg.h>
 #include <linux/rtc.h>
 #include <linux/if_xdp.h>
+#include <linux/cryptouser.h>
 #include <mtd/ubi-user.h>
 #include <net/route.h>
 
@@ -432,7 +434,7 @@
 		$2 ~ /^TC[IO](ON|OFF)$/ ||
 		$2 ~ /^IN_/ ||
 		$2 ~ /^LOCK_(SH|EX|NB|UN)$/ ||
-		$2 ~ /^(AF|SOCK|SO|SOL|IPPROTO|IP|IPV6|ICMP6|TCP|EVFILT|NOTE|EV|SHUT|PROT|MAP|MFD|T?PACKET|MSG|SCM|MCL|DT|MADV|PR)_/ ||
+		$2 ~ /^(AF|SOCK|SO|SOL|IPPROTO|IP|IPV6|ICMP6|TCP|MCAST|EVFILT|NOTE|EV|SHUT|PROT|MAP|MFD|T?PACKET|MSG|SCM|MCL|DT|MADV|PR)_/ ||
 		$2 ~ /^TP_STATUS_/ ||
 		$2 ~ /^FALLOC_/ ||
 		$2 == "ICMPV6_FILTER" ||
@@ -465,7 +467,7 @@
 		$2 ~ /^RLIMIT_(AS|CORE|CPU|DATA|FSIZE|LOCKS|MEMLOCK|MSGQUEUE|NICE|NOFILE|NPROC|RSS|RTPRIO|RTTIME|SIGPENDING|STACK)|RLIM_INFINITY/ ||
 		$2 ~ /^PRIO_(PROCESS|PGRP|USER)/ ||
 		$2 ~ /^CLONE_[A-Z_]+/ ||
-		$2 !~ /^(BPF_TIMEVAL)$/ &&
+		$2 !~ /^(BPF_TIMEVAL|BPF_FIB_LOOKUP_[A-Z]+)$/ &&
 		$2 ~ /^(BPF|DLT)_/ ||
 		$2 ~ /^(CLOCK|TIMER)_/ ||
 		$2 ~ /^CAN_/ ||
@@ -499,13 +501,11 @@
 		$2 ~ /^NFN/ ||
 		$2 ~ /^XDP_/ ||
 		$2 ~ /^(HDIO|WIN|SMART)_/ ||
+		$2 ~ /^CRYPTO_/ ||
 		$2 !~ "WMESGLEN" &&
 		$2 ~ /^W[A-Z0-9]+$/ ||
 		$2 ~/^PPPIOC/ ||
-<<<<<<< HEAD
-=======
 		$2 ~ /^FAN_|FANOTIFY_/ ||
->>>>>>> 40a3740c
 		$2 ~ /^BLK[A-Z]*(GET$|SET$|BUF$|PART$|SIZE)/ {printf("\t%s = C.%s\n", $2, $2)}
 		$2 ~ /^__WCOREFLAG$/ {next}
 		$2 ~ /^__W[A-Z0-9]+$/ {printf("\t%s = C.%s\n", substr($2,3), $2)}
