--- conflicted
+++ resolved
@@ -25,11 +25,7 @@
 
 [中文简介](https://github.com/CovenantSQL/CovenantSQL/blob/develop/README-zh.md)
 
-<<<<<<< HEAD
-CovenantSQL(CQL) is a **Byzantine Fault Tolerance** relational database built on SQLite:
-=======
 CovenantSQL(CQL) is a **Byzantine Fault Tolerant** relational database built on SQLite:
->>>>>>> e16cf497
 
 - **ServerLess**: Free, High Availabile, Auto Sync Database Service for Serverless App
 - **SQL**: Most SQL-92 support.
