#!/usr/bin/env bash

set -o errexit
set -o pipefail
set -o nounset

main() {
  go test -tags "${UNITTESTTAGS:-}" -race -failfast -parallel 16 -cpu 16 -coverprofile main.cover.out $(go list ./... | grep -v CovenantSQL/api)
  go test -tags "${UNITTESTTAGS:-}" -race -failfast -parallel 16 -cpu 16 -coverpkg ./api/...,./rpc/jsonrpc -coverprofile api.cover.out ./api/...

  set -x
  gocovmerge main.cover.out api.cover.out $(find cmd -name "*.cover.out") | grep -F -v '_gen.go' > coverage.txt && rm -f *.cover.out
  bash <(curl -s https://codecov.io/bash)

  # some benchmarks
  go test -tags "${UNITTESTTAGS:-}" -bench=^BenchmarkPersistentCaller_Call$ -run ^$ ./rpc/
  bash cleanupDB.sh || true
<<<<<<< HEAD
  go test -tags "${UNITTESTTAGS:-}" -bench=^BenchmarkMinerTwo$ -benchtime=5s -run ^$ ./cmd/cql-minerd/
=======
  go test -tags "$UNITTESTTAGS" -bench=^BenchmarkMiner$ -benchtime=5s -run ^$ ./cmd/cql-minerd/ -bench-miner-count=2
>>>>>>> 18e650b8
  bash cleanupDB.sh || true
}

main "$@"
<|MERGE_RESOLUTION|>--- conflicted
+++ resolved
@@ -15,11 +15,7 @@
   # some benchmarks
   go test -tags "${UNITTESTTAGS:-}" -bench=^BenchmarkPersistentCaller_Call$ -run ^$ ./rpc/
   bash cleanupDB.sh || true
-<<<<<<< HEAD
-  go test -tags "${UNITTESTTAGS:-}" -bench=^BenchmarkMinerTwo$ -benchtime=5s -run ^$ ./cmd/cql-minerd/
-=======
-  go test -tags "$UNITTESTTAGS" -bench=^BenchmarkMiner$ -benchtime=5s -run ^$ ./cmd/cql-minerd/ -bench-miner-count=2
->>>>>>> 18e650b8
+  go test -tags "${UNITTESTTAGS:-}" -bench=^BenchmarkMiner$ -benchtime=5s -run ^$ ./cmd/cql-minerd/ -bench-miner-count=2
   bash cleanupDB.sh || true
 }
 
