/*
 * Copyright 2018 The CovenantSQL Authors.
 *
 * Licensed under the Apache License, Version 2.0 (the "License");
 * you may not use this file except in compliance with the License.
 * You may obtain a copy of the License at
 *
 *     http://www.apache.org/licenses/LICENSE-2.0
 *
 * Unless required by applicable law or agreed to in writing, software
 * distributed under the License is distributed on an "AS IS" BASIS,
 * WITHOUT WARRANTIES OR CONDITIONS OF ANY KIND, either express or implied.
 * See the License for the specific language governing permissions and
 * limitations under the License.
 */

package types

import (
	pi "github.com/CovenantSQL/CovenantSQL/blockproducer/interfaces"
	"github.com/CovenantSQL/CovenantSQL/proto"
)

//go:generate hsp

// SQLChainRole defines roles of account in a SQLChain.
type SQLChainRole byte

const (
	// Miner defines the miner role as a SQLChain user.
	Miner SQLChainRole = iota
	// Customer defines the customer role as a SQLChain user.
	Customer
	// NumberOfRoles defines the SQLChain roles number.
	NumberOfRoles
)

// UserPermission defines permissions of a SQLChain user.
type UserPermission int32

const (
	// UnknownPerm defines the initial permission.
	UnknownPerm UserPermission = iota
	// Admin defines the admin user permission.
	Admin
	// Write defines the writer user permission.
	Write
	// Read defines the reader user permission.
	Read
	// NumberOfUserPermission defines the user permission number.
	NumberOfUserPermission
)

// CheckRead returns true if user owns read permission.
func (up *UserPermission) CheckRead() bool {
	return *up >= Admin && *up < NumberOfUserPermission
}

// CheckWrite returns true if user owns write permission.
func (up *UserPermission) CheckWrite() bool {
	return *up >= Admin && *up <= Write
}

// CheckAdmin returns true if user owns admin permission.
func (up *UserPermission) CheckAdmin() bool {
	return *up == Admin
}

// Status defines status of a SQLChain user/miner.
type Status int32

const (
	// UnknownStatus defines initial status.
	UnknownStatus Status = iota
	// Normal defines no bad thing happens.
	Normal
	// Reminder defines the user needs to increase advance payment.
	Reminder
	// Arrears defines the user is in arrears.
	Arrears
	// Arbitration defines the user/miner is in an arbitration.
	Arbitration
	// NumberOfStatus defines the number of status.
	NumberOfStatus
)

// EnableQuery indicates whether the account is permitted to query.
func (s *Status) EnableQuery() bool {
	return *s >= Normal && *s <= Reminder
}

// SQLChainUser defines a SQLChain user.
type SQLChainUser struct {
	Address        proto.AccountAddress
	Permission     UserPermission
	AdvancePayment uint64
	Arrears        uint64
	Deposit        uint64
	Status         Status
}

// UserArrears defines user's arrears.
type UserArrears struct {
	User    proto.AccountAddress
	Arrears uint64
}

// MinerInfo defines a miner.
type MinerInfo struct {
	Address        proto.AccountAddress
	NodeID         proto.NodeID
	Name           string
	PendingIncome  uint64
	ReceivedIncome uint64
	UserArrears    []*UserArrears
	Deposit        uint64
	Status         Status
	EncryptionKey  string
}

// SQLChainProfile defines a SQLChainProfile related to an account.
type SQLChainProfile struct {
	ID                proto.DatabaseID
	Address           proto.AccountAddress
	Period            uint64
	GasPrice          uint64
	LastUpdatedHeight uint32

	TokenType TokenType

	Owner proto.AccountAddress
	// first miner in the list is leader
	Miners []*MinerInfo

	Users []*SQLChainUser

	EncodedGenesis []byte

	Meta ResourceMeta // dumped from db creation tx
}

// ProviderProfile defines a provider list.
type ProviderProfile struct {
	Provider      proto.AccountAddress
<<<<<<< HEAD
	Space         uint64 // reserved storage space in bytes
	Memory        uint64 // reserved memory in bytes
	LoadAvgPerCPU uint64 // max loadAvg15 per CPU
	TargetUser    []proto.AccountAddress
=======
	Space         uint64  // reserved storage space in bytes
	Memory        uint64  // reserved memory in bytes
	LoadAvgPerCPU float64 // max loadAvg15 per CPU
	TargetUser    proto.AccountAddress
>>>>>>> 67dd8734
	Deposit       uint64 // default 10 Particle
	GasPrice      uint64
	TokenType     TokenType // default Particle
	NodeID        proto.NodeID
}

// Account store its balance, and other mate data.
type Account struct {
	Address      proto.AccountAddress
	TokenBalance [SupportTokenNumber]uint64
	Rating       float64
	NextNonce    pi.AccountNonce
}<|MERGE_RESOLUTION|>--- conflicted
+++ resolved
@@ -142,17 +142,10 @@
 // ProviderProfile defines a provider list.
 type ProviderProfile struct {
 	Provider      proto.AccountAddress
-<<<<<<< HEAD
-	Space         uint64 // reserved storage space in bytes
-	Memory        uint64 // reserved memory in bytes
-	LoadAvgPerCPU uint64 // max loadAvg15 per CPU
-	TargetUser    []proto.AccountAddress
-=======
 	Space         uint64  // reserved storage space in bytes
 	Memory        uint64  // reserved memory in bytes
 	LoadAvgPerCPU float64 // max loadAvg15 per CPU
-	TargetUser    proto.AccountAddress
->>>>>>> 67dd8734
+	TargetUser    []proto.AccountAddress
 	Deposit       uint64 // default 10 Particle
 	GasPrice      uint64
 	TokenType     TokenType // default Particle
