/*
 * Copyright 2018 The CovenantSQL Authors.
 *
 * Licensed under the Apache License, Version 2.0 (the "License");
 * you may not use this file except in compliance with the License.
 * You may obtain a copy of the License at
 *
 *     http://www.apache.org/licenses/LICENSE-2.0
 *
 * Unless required by applicable law or agreed to in writing, software
 * distributed under the License is distributed on an "AS IS" BASIS,
 * WITHOUT WARRANTIES OR CONDITIONS OF ANY KIND, either express or implied.
 * See the License for the specific language governing permissions and
 * limitations under the License.
 */

package xenomint

import (
	"database/sql"
	"fmt"
	"math/rand"
	"os"
	"path"
	"sync/atomic"
	"testing"

	ca "github.com/CovenantSQL/CovenantSQL/crypto/asymmetric"
	"github.com/CovenantSQL/CovenantSQL/crypto/kms"
	"github.com/CovenantSQL/CovenantSQL/types"
)

func setupBenchmarkChain(b *testing.B) (c *Chain, r []*types.Request) {
	// Setup chain state
	var (
		fl   = path.Join(testingDataDir, b.Name())
		err  error
		stmt *sql.Stmt
	)
	if c, err = NewChain(fmt.Sprint("file:", fl)); err != nil {
		b.Fatalf("failed to setup bench environment: %v", err)
	}
	if _, err = c.state.strg.Writer().Exec(
		`CREATE TABLE "bench" ("k" INT, "v1" TEXT, "v2" TEXT, "v3" TEXT, PRIMARY KEY("k"))`,
	); err != nil {
		b.Fatalf("failed to setup bench environment: %v", err)
	}
	if stmt, err = c.state.strg.Writer().Prepare(
		`INSERT INTO "bench" VALUES (?, ?, ?, ?)`,
	); err != nil {
		b.Fatalf("failed to setup bench environment: %v", err)
	}
	for i := 0; i < benchmarkReservedKeyLength; i++ {
		var (
			vals [benchmarkVNum][benchmarkVLen]byte
			args [benchmarkVNum + 1]interface{}
		)
		args[0] = i + benchmarkReservedKeyOffset
		for i := range vals {
			rand.Read(vals[i][:])
			args[i+1] = string(vals[i][:])
		}
		if _, err = stmt.Exec(args[:]...); err != nil {
			b.Fatalf("failed to setup bench environment: %v", err)
		}
	}
	// Setup query requests
	var (
		sel  = `SELECT v1, v2, v3 FROM bench WHERE k=?`
		ins  = `INSERT INTO bench VALUES (?, ?, ?, ?)`
		priv *ca.PrivateKey
		src  = make([][]interface{}, benchmarkNewKeyLength)
	)
	if priv, err = kms.GetLocalPrivateKey(); err != nil {
		b.Fatalf("failed to setup bench environment: %v", err)
	}
	r = make([]*types.Request, benchmarkMaxKey)
	// Read query key space [0, n-1]
	for i := 0; i < benchmarkReservedKeyLength; i++ {
		r[i] = buildRequest(types.ReadQuery, []types.Query{
			buildQuery(sel, i+benchmarkReservedKeyOffset),
		})
		if err = r[i].Sign(priv); err != nil {
			b.Fatalf("failed to setup bench environment: %v", err)
		}
	}
	// Write query key space [n, 2n-1]
	for i := range src {
		var vals [benchmarkVNum][benchmarkVLen]byte
		src[i] = make([]interface{}, benchmarkVNum+1)
		src[i][0] = i + benchmarkNewKeyOffset
		for j := range vals {
			rand.Read(vals[j][:])
			src[i][j+1] = string(vals[j][:])
		}
	}
	for i := 0; i < benchmarkNewKeyLength; i++ {
		r[i+benchmarkNewKeyOffset] = buildRequest(types.WriteQuery, []types.Query{
			buildQuery(ins, src[i]...),
		})
<<<<<<< HEAD
		if err = r[i+benchmarkKeySpace].Sign(priv); err != nil {
			b.Fatalf("failed to setup bench environment: %v", err)
=======
		if err = r[i+benchmarkNewKeyOffset].Sign(priv); err != nil {
			b.Fatalf("Failed to setup bench environment: %v", err)
>>>>>>> 5f47c4cb
		}
	}

	allKeyPermKeygen.reset()
	newKeyPermKeygen.reset()

	b.ResetTimer()
	return
}

func teardownBenchmarkChain(b *testing.B, c *Chain) {
	b.StopTimer()

	var (
		fl  = path.Join(testingDataDir, b.Name())
		err error
	)
	if err = c.Stop(); err != nil {
		b.Fatalf("failed to teardown bench environment: %v", err)
	}
	if err = os.Remove(fl); err != nil {
		b.Fatalf("failed to teardown bench environment: %v", err)
	}
	if err = os.Remove(fmt.Sprint(fl, "-shm")); err != nil && !os.IsNotExist(err) {
		b.Fatalf("failed to teardown bench environment: %v", err)
	}
	if err = os.Remove(fmt.Sprint(fl, "-wal")); err != nil && !os.IsNotExist(err) {
		b.Fatalf("failed to teardown bench environment: %v", err)
	}
}

func BenchmarkChainParallelWrite(b *testing.B) {
	var c, r = setupBenchmarkChain(b)
	b.RunParallel(func(pb *testing.PB) {
<<<<<<< HEAD
		var err error
		for i := 0; pb.Next(); i++ {
			if _, err = c.Query(r[n+rand.Intn(n)]); err != nil {
				b.Fatalf("failed to execute: %v", err)
=======
		var (
			err     error
			counter int32
		)
		for pb.Next() {
			if _, err = c.Query(r[newKeyPermKeygen.next()]); err != nil {
				b.Fatalf("Failed to execute: %v", err)
>>>>>>> 5f47c4cb
			}
			if atomic.AddInt32(&counter, 1)%benchmarkQueriesPerBlock == 0 {
				if err = c.state.commit(); err != nil {
					b.Fatalf("failed to commit block: %v", err)
				}
			}
		}
	})
	teardownBenchmarkChain(b, c)
}

func BenchmarkChainParallelMixRW(b *testing.B) {
	var c, r = setupBenchmarkChain(b)
	b.RunParallel(func(pb *testing.PB) {
<<<<<<< HEAD
		var err error
		for i := 0; pb.Next(); i++ {
			if _, err = c.Query(r[rand.Intn(2*n)]); err != nil {
				b.Fatalf("failed to execute: %v", err)
=======
		var (
			err     error
			counter int32
		)
		for pb.Next() {
			if _, err = c.Query(r[allKeyPermKeygen.next()]); err != nil {
				b.Fatalf("Failed to execute: %v", err)
>>>>>>> 5f47c4cb
			}
			if atomic.AddInt32(&counter, 1)%benchmarkQueriesPerBlock == 0 {
				if err = c.state.commit(); err != nil {
					b.Fatalf("failed to commit block: %v", err)
				}
			}
		}
	})
	teardownBenchmarkChain(b, c)
}<|MERGE_RESOLUTION|>--- conflicted
+++ resolved
@@ -98,13 +98,8 @@
 		r[i+benchmarkNewKeyOffset] = buildRequest(types.WriteQuery, []types.Query{
 			buildQuery(ins, src[i]...),
 		})
-<<<<<<< HEAD
-		if err = r[i+benchmarkKeySpace].Sign(priv); err != nil {
-			b.Fatalf("failed to setup bench environment: %v", err)
-=======
 		if err = r[i+benchmarkNewKeyOffset].Sign(priv); err != nil {
 			b.Fatalf("Failed to setup bench environment: %v", err)
->>>>>>> 5f47c4cb
 		}
 	}
 
@@ -139,12 +134,6 @@
 func BenchmarkChainParallelWrite(b *testing.B) {
 	var c, r = setupBenchmarkChain(b)
 	b.RunParallel(func(pb *testing.PB) {
-<<<<<<< HEAD
-		var err error
-		for i := 0; pb.Next(); i++ {
-			if _, err = c.Query(r[n+rand.Intn(n)]); err != nil {
-				b.Fatalf("failed to execute: %v", err)
-=======
 		var (
 			err     error
 			counter int32
@@ -152,7 +141,6 @@
 		for pb.Next() {
 			if _, err = c.Query(r[newKeyPermKeygen.next()]); err != nil {
 				b.Fatalf("Failed to execute: %v", err)
->>>>>>> 5f47c4cb
 			}
 			if atomic.AddInt32(&counter, 1)%benchmarkQueriesPerBlock == 0 {
 				if err = c.state.commit(); err != nil {
@@ -167,12 +155,6 @@
 func BenchmarkChainParallelMixRW(b *testing.B) {
 	var c, r = setupBenchmarkChain(b)
 	b.RunParallel(func(pb *testing.PB) {
-<<<<<<< HEAD
-		var err error
-		for i := 0; pb.Next(); i++ {
-			if _, err = c.Query(r[rand.Intn(2*n)]); err != nil {
-				b.Fatalf("failed to execute: %v", err)
-=======
 		var (
 			err     error
 			counter int32
@@ -180,7 +162,6 @@
 		for pb.Next() {
 			if _, err = c.Query(r[allKeyPermKeygen.next()]); err != nil {
 				b.Fatalf("Failed to execute: %v", err)
->>>>>>> 5f47c4cb
 			}
 			if atomic.AddInt32(&counter, 1)%benchmarkQueriesPerBlock == 0 {
 				if err = c.state.commit(); err != nil {
