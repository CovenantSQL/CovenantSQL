/*
 * Copyright 2018 The CovenantSQL Authors.
 *
 * Licensed under the Apache License, Version 2.0 (the "License");
 * you may not use this file except in compliance with the License.
 * You may obtain a copy of the License at
 *
 *     http://www.apache.org/licenses/LICENSE-2.0
 *
 * Unless required by applicable law or agreed to in writing, software
 * distributed under the License is distributed on an "AS IS" BASIS,
 * WITHOUT WARRANTIES OR CONDITIONS OF ANY KIND, either express or implied.
 * See the License for the specific language governing permissions and
 * limitations under the License.
 */

package client

import (
	"context"
	"database/sql"
	"database/sql/driver"
	"fmt"
	"math/rand"
	"strings"
	"sync"
	"sync/atomic"
	"time"

	"github.com/pkg/errors"

	bp "github.com/CovenantSQL/CovenantSQL/blockproducer"
	"github.com/CovenantSQL/CovenantSQL/blockproducer/interfaces"
	"github.com/CovenantSQL/CovenantSQL/conf"
	"github.com/CovenantSQL/CovenantSQL/crypto"
	"github.com/CovenantSQL/CovenantSQL/crypto/asymmetric"
	"github.com/CovenantSQL/CovenantSQL/crypto/hash"
	"github.com/CovenantSQL/CovenantSQL/crypto/kms"
	"github.com/CovenantSQL/CovenantSQL/proto"
	"github.com/CovenantSQL/CovenantSQL/route"
	rpc "github.com/CovenantSQL/CovenantSQL/rpc/mux"
	"github.com/CovenantSQL/CovenantSQL/types"
	"github.com/CovenantSQL/CovenantSQL/utils"
	"github.com/CovenantSQL/CovenantSQL/utils/log"
)

const (
	// DBScheme defines the dsn scheme.
	DBScheme = "covenantsql"
	// DBSchemeAlias defines the alias dsn scheme.
	DBSchemeAlias = "cql"
	// DefaultGasPrice defines the default gas price for new created database.
	DefaultGasPrice = 1
	// DefaultAdvancePayment defines the default advance payment for new created database.
	DefaultAdvancePayment = 20000000
)

var (
	// PeersUpdateInterval defines peers list refresh interval for client.
	PeersUpdateInterval = time.Second * 5

	driverInitialized   uint32
	peersUpdaterRunning uint32
	peerList            sync.Map // map[proto.DatabaseID]*proto.Peers
	connIDLock          sync.Mutex
	connIDAvail         []uint64
	globalSeqNo         uint64
	randSource          = rand.New(rand.NewSource(time.Now().UnixNano()))

	// DefaultConfigFile is the default path of config file
	DefaultConfigFile = "~/.cql/config.yaml"
)

func init() {
	d := new(covenantSQLDriver)
	sql.Register(DBScheme, d)
	sql.Register(DBSchemeAlias, d)
	log.Debug("CovenantSQL driver registered.")
}

// covenantSQLDriver implements sql.Driver interface.
type covenantSQLDriver struct {
}

// Open returns new db connection.
func (d *covenantSQLDriver) Open(dsn string) (conn driver.Conn, err error) {
	var cfg *Config
	if cfg, err = ParseDSN(dsn); err != nil {
		return
	}

	if atomic.LoadUint32(&driverInitialized) == 0 {
		err = defaultInit()
		if err != nil && err != ErrAlreadyInitialized {
			return
		}
	}

	return newConn(cfg)
}

// ResourceMeta defines new database resources requirement descriptions.
type ResourceMeta struct {
	// copied fields from types.ResourceMeta
	TargetMiners           []proto.AccountAddress `json:"target-miners,omitempty"`        // designated miners
	Node                   uint16                 `json:"node,omitempty"`                 // reserved node count
	Space                  uint64                 `json:"space,omitempty"`                // reserved storage space in bytes
	Memory                 uint64                 `json:"memory,omitempty"`               // reserved memory in bytes
	LoadAvgPerCPU          float64                `json:"load-avg-per-cpu,omitempty"`     // max loadAvg15 per CPU
	EncryptionKey          string                 `json:"encrypt-key,omitempty"`          // encryption key for database instance
	UseEventualConsistency bool                   `json:"eventual-consistency,omitempty"` // use eventual consistency replication if enabled
	ConsistencyLevel       float64                `json:"consistency-level,omitempty"`    // customized strong consistency level
	IsolationLevel         int                    `json:"isolation-level,omitempty"`      // customized isolation level

	GasPrice       uint64 `json:"gas-price"`       // customized gas price
	AdvancePayment uint64 `json:"advance-payment"` // customized advance payment
}

func defaultInit() (err error) {
	configFile := utils.HomeDirExpand(DefaultConfigFile)
	if configFile == DefaultConfigFile {
		//System not support ~ dir, need Init manually.
		log.Debugf("Could not find CovenantSQL default config location: %v", configFile)
		return ErrNotInitialized
	}

	log.Debugf("Using CovenantSQL default config location: %v", configFile)
	return Init(configFile, []byte(""))
}

// Init defines init process for client.
func Init(configFile string, masterKey []byte) (err error) {
	if !atomic.CompareAndSwapUint32(&driverInitialized, 0, 1) {
		err = ErrAlreadyInitialized
		return
	}

	// load config
	if conf.GConf, err = conf.LoadConfig(configFile); err != nil {
		return
	}

	route.InitKMS(conf.GConf.PubKeyStoreFile)
	if err = kms.InitLocalKeyPair(conf.GConf.PrivateKeyFile, masterKey); err != nil {
		return
	}

	// ping block producer to register node
	if err = registerNode(); err != nil {
		return
	}

	// run peers updater
	if err = runPeerListUpdater(); err != nil {
		return
	}

	return
}

<<<<<<< HEAD
// Just for unit test
func UnInit() {
	driverInitialized = 0
=======
// UnInit is just for unit test. Do not use it!
func UnInit() {
	if !atomic.CompareAndSwapUint32(&driverInitialized, 1, 0) {
		return
	}

	stopPeersUpdater()
>>>>>>> fc773354
}

// Create sends create database operation to block producer.
func Create(meta ResourceMeta) (txHash hash.Hash, dsn string, err error) {
	if atomic.LoadUint32(&driverInitialized) == 0 {
		err = ErrNotInitialized
		return
	}

	var (
		nonceReq   = new(types.NextAccountNonceReq)
		nonceResp  = new(types.NextAccountNonceResp)
		req        = new(types.AddTxReq)
		resp       = new(types.AddTxResp)
		privateKey *asymmetric.PrivateKey
		clientAddr proto.AccountAddress
	)
	if privateKey, err = kms.GetLocalPrivateKey(); err != nil {
		err = errors.Wrap(err, "get local private key failed")
		return
	}
	if clientAddr, err = crypto.PubKeyHash(privateKey.PubKey()); err != nil {
		err = errors.Wrap(err, "get local account address failed")
		return
	}
	// allocate nonce
	nonceReq.Addr = clientAddr

	if err = requestBP(route.MCCNextAccountNonce, nonceReq, nonceResp); err != nil {
		err = errors.Wrap(err, "allocate create database transaction nonce failed")
		return
	}

	if meta.GasPrice == 0 {
		meta.GasPrice = DefaultGasPrice
	}
	if meta.AdvancePayment == 0 {
		meta.AdvancePayment = DefaultAdvancePayment
	}

	req.TTL = 1
	req.Tx = types.NewCreateDatabase(&types.CreateDatabaseHeader{
		Owner: clientAddr,
		ResourceMeta: types.ResourceMeta{
			TargetMiners:           meta.TargetMiners,
			Node:                   meta.Node,
			Space:                  meta.Space,
			Memory:                 meta.Memory,
			LoadAvgPerCPU:          meta.LoadAvgPerCPU,
			EncryptionKey:          meta.EncryptionKey,
			UseEventualConsistency: meta.UseEventualConsistency,
			ConsistencyLevel:       meta.ConsistencyLevel,
			IsolationLevel:         meta.IsolationLevel,
		},
		GasPrice:       meta.GasPrice,
		AdvancePayment: meta.AdvancePayment,
		TokenType:      types.Particle,
		Nonce:          nonceResp.Nonce,
	})

	if err = req.Tx.Sign(privateKey); err != nil {
		err = errors.Wrap(err, "sign request failed")
		return
	}

	if err = requestBP(route.MCCAddTx, req, resp); err != nil {
		err = errors.Wrap(err, "call create database transaction failed")
		return
	}

	txHash = req.Tx.Hash()
	cfg := NewConfig()
	cfg.DatabaseID = string(proto.FromAccountAndNonce(clientAddr, uint32(nonceResp.Nonce)))
	dsn = cfg.FormatDSN()

	return
}

// WaitDBCreation waits for database creation complete.
func WaitDBCreation(ctx context.Context, dsn string) (err error) {
	dsnCfg, err := ParseDSN(dsn)
	if err != nil {
		return
	}

	db, err := sql.Open("covenantsql", dsn)
	defer db.Close()
	if err != nil {
		return
	}

	// wait for creation
	err = WaitBPDatabaseCreation(ctx, proto.DatabaseID(dsnCfg.DatabaseID), db, 3*time.Second)
	return
}

// WaitBPDatabaseCreation waits for database creation complete.
func WaitBPDatabaseCreation(
	ctx context.Context,
	dbID proto.DatabaseID,
	db *sql.DB,
	period time.Duration,
) (err error) {
	var (
		ticker = time.NewTicker(period)
		req    = &types.QuerySQLChainProfileReq{
			DBID: dbID,
		}
		count = 0
	)
	defer ticker.Stop()
	defer fmt.Printf("\n")
	for {
		select {
		case <-ticker.C:
			count++
			fmt.Printf("\rWaiting for miner confirmation %vs", count*int(period.Seconds()))

			if err = rpc.RequestBP(
				route.MCCQuerySQLChainProfile.String(), req, nil,
			); err != nil {
				if !strings.Contains(err.Error(), bp.ErrDatabaseNotFound.Error()) {
					// err != nil && err != ErrDatabaseNotFound (unexpected error)
					return
				}
			} else {
				// err == nil (creation done on BP): try to use database connection
				if db == nil {
					return
				}
				if _, err = db.ExecContext(ctx, "SHOW TABLES"); err == nil {
					// err == nil (connect to Miner OK)
					return
				}
			}
		case <-ctx.Done():
			err = ctx.Err()
			return
		}
	}
}

// Drop sends drop database operation to block producer.
func Drop(dsn string) (txHash hash.Hash, err error) {
	if atomic.LoadUint32(&driverInitialized) == 0 {
		err = ErrNotInitialized
		return
	}

	var cfg *Config
	if cfg, err = ParseDSN(dsn); err != nil {
		return
	}

	peerList.Delete(cfg.DatabaseID)

	//TODO(laodouya) currently not supported
	//err = errors.New("drop db current not support")

	return
}

// GetTokenBalance get the token balance of current account.
func GetTokenBalance(tt types.TokenType) (balance uint64, err error) {
	if atomic.LoadUint32(&driverInitialized) == 0 {
		err = ErrNotInitialized
		return
	}

	req := new(types.QueryAccountTokenBalanceReq)
	resp := new(types.QueryAccountTokenBalanceResp)

	var pubKey *asymmetric.PublicKey
	if pubKey, err = kms.GetLocalPublicKey(); err != nil {
		return
	}

	if req.Addr, err = crypto.PubKeyHash(pubKey); err != nil {
		return
	}
	req.TokenType = tt

	if err = requestBP(route.MCCQueryAccountTokenBalance, req, resp); err == nil {
		if !resp.OK {
			err = ErrNoSuchTokenBalance
			return
		}
		balance = resp.Balance
	}

	return
}

// UpdatePermission sends UpdatePermission transaction to chain.
func UpdatePermission(targetUser proto.AccountAddress,
	targetChain proto.AccountAddress, perm *types.UserPermission) (txHash hash.Hash, err error) {
	if atomic.LoadUint32(&driverInitialized) == 0 {
		err = ErrNotInitialized
		return
	}

	var (
		pubKey  *asymmetric.PublicKey
		privKey *asymmetric.PrivateKey
		addr    proto.AccountAddress
		nonce   interfaces.AccountNonce
	)
	if pubKey, err = kms.GetLocalPublicKey(); err != nil {
		return
	}
	if privKey, err = kms.GetLocalPrivateKey(); err != nil {
		return
	}
	if addr, err = crypto.PubKeyHash(pubKey); err != nil {
		return
	}

	nonce, err = getNonce(addr)
	if err != nil {
		return
	}

	up := types.NewUpdatePermission(&types.UpdatePermissionHeader{
		TargetSQLChain: targetChain,
		TargetUser:     targetUser,
		Permission:     perm,
		Nonce:          nonce,
	})
	err = up.Sign(privKey)
	if err != nil {
		log.WithError(err).Warning("sign failed")
		return
	}
	addTxReq := new(types.AddTxReq)
	addTxResp := new(types.AddTxResp)
	addTxReq.Tx = up
	err = requestBP(route.MCCAddTx, addTxReq, addTxResp)
	if err != nil {
		log.WithError(err).Warning("send tx failed")
		return
	}

	txHash = up.Hash()
	return
}

// TransferToken send Transfer transaction to chain.
func TransferToken(targetUser proto.AccountAddress, amount uint64, tokenType types.TokenType) (
	txHash hash.Hash, err error,
) {
	if atomic.LoadUint32(&driverInitialized) == 0 {
		err = ErrNotInitialized
		return
	}

	var (
		pubKey  *asymmetric.PublicKey
		privKey *asymmetric.PrivateKey
		addr    proto.AccountAddress
		nonce   interfaces.AccountNonce
	)
	if pubKey, err = kms.GetLocalPublicKey(); err != nil {
		return
	}
	if privKey, err = kms.GetLocalPrivateKey(); err != nil {
		return
	}
	if addr, err = crypto.PubKeyHash(pubKey); err != nil {
		return
	}

	nonce, err = getNonce(addr)
	if err != nil {
		return
	}

	tran := types.NewTransfer(&types.TransferHeader{
		Sender:    addr,
		Receiver:  targetUser,
		Amount:    amount,
		TokenType: tokenType,
		Nonce:     nonce,
	})
	err = tran.Sign(privKey)
	if err != nil {
		log.WithError(err).Warning("sign failed")
		return
	}
	addTxReq := new(types.AddTxReq)
	addTxResp := new(types.AddTxResp)
	addTxReq.Tx = tran
	err = requestBP(route.MCCAddTx, addTxReq, addTxResp)
	if err != nil {
		log.WithError(err).Warning("send tx failed")
		return
	}

	txHash = tran.Hash()
	return
}

// WaitTxConfirmation waits for the transaction with target hash txHash to be confirmed. It also
// returns if any error occurs or a final state is returned from BP.
func WaitTxConfirmation(
	ctx context.Context, txHash hash.Hash) (state interfaces.TransactionState, err error,
) {
	var (
		ticker = time.NewTicker(1 * time.Second)
		method = route.MCCQueryTxState
		req    = &types.QueryTxStateReq{Hash: txHash}
		resp   = &types.QueryTxStateResp{}
		count  = 0
	)
	defer ticker.Stop()
	defer fmt.Printf("\n")
	for {
		if err = requestBP(method, req, resp); err != nil {
			err = errors.Wrapf(err, "failed to call %s", method)
			return
		}

		state = resp.State

		count++
		fmt.Printf("\rWaiting blockproducers confirmation %vs, state: %v\033[0K", count, state)
		log.WithFields(log.Fields{
			"tx_hash":  txHash,
			"tx_state": state,
		}).Debug("waiting for tx confirmation")

		switch state {
		case interfaces.TransactionStatePending:
		case interfaces.TransactionStatePacked:
		case interfaces.TransactionStateConfirmed,
			interfaces.TransactionStateExpired,
			interfaces.TransactionStateNotFound:
			return
		default:
			err = errors.Errorf("unknown transaction state %d", state)
			return
		}

		select {
		case <-ticker.C:
		case <-ctx.Done():
			err = ctx.Err()
			return
		}
	}
}

func getNonce(addr proto.AccountAddress) (nonce interfaces.AccountNonce, err error) {
	nonceReq := new(types.NextAccountNonceReq)
	nonceResp := new(types.NextAccountNonceResp)
	nonceReq.Addr = addr
	err = requestBP(route.MCCNextAccountNonce, nonceReq, nonceResp)
	if err != nil {
		log.WithError(err).Warning("get nonce failed")
		return
	}
	nonce = nonceResp.Nonce
	return
}

func requestBP(method route.RemoteFunc, request interface{}, response interface{}) (err error) {
	var bpNodeID proto.NodeID
	if bpNodeID, err = rpc.GetCurrentBP(); err != nil {
		return
	}

	return rpc.NewCaller().CallNode(bpNodeID, method.String(), request, response)
}

func registerNode() (err error) {
	var nodeID proto.NodeID

	if nodeID, err = kms.GetLocalNodeID(); err != nil {
		return
	}

	var nodeInfo *proto.Node
	if nodeInfo, err = kms.GetNodeInfo(nodeID); err != nil {
		return
	}

	if nodeInfo.Role != proto.Leader && nodeInfo.Role != proto.Follower {
		log.Infof("Self register to blockproducer: %v", conf.GConf.BP.NodeID)
		err = rpc.PingBP(nodeInfo, conf.GConf.BP.NodeID)
	}

	return
}

func runPeerListUpdater() (err error) {
	var privKey *asymmetric.PrivateKey
	if privKey, err = kms.GetLocalPrivateKey(); err != nil {
		return
	}

	if !atomic.CompareAndSwapUint32(&peersUpdaterRunning, 0, 1) {
		return
	}

	go func() {
		for {
			if atomic.LoadUint32(&peersUpdaterRunning) == 0 {
				return
			}

			var wg sync.WaitGroup

			peerList.Range(func(rawDBID, _ interface{}) bool {
				dbID := rawDBID.(proto.DatabaseID)

				wg.Add(1)
				go func(dbID proto.DatabaseID) {
					defer wg.Done()
					var err error

					if _, err = getPeers(dbID, privKey); err != nil {
						log.WithField("db", dbID).
							WithError(err).
							Debug("update peers failed")

						// TODO(xq262144), better rpc remote error judgement
						if strings.Contains(err.Error(), bp.ErrNoSuchDatabase.Error()) {
							log.WithField("db", dbID).
								Warning("database no longer exists, stopping peers update")
							peerList.Delete(dbID)
						}
					}
				}(dbID)

				return true
			})

			wg.Wait()

			time.Sleep(PeersUpdateInterval)
		}
	}()

	return
}

func stopPeersUpdater() {
	atomic.StoreUint32(&peersUpdaterRunning, 0)
}

func cacheGetPeers(dbID proto.DatabaseID, privKey *asymmetric.PrivateKey) (peers *proto.Peers, err error) {
	var ok bool
	var rawPeers interface{}
	var cacheHit bool

	defer func() {
		log.WithFields(log.Fields{
			"db":  dbID,
			"hit": cacheHit,
		}).WithError(err).Debug("cache get peers for database")
	}()

	if rawPeers, ok = peerList.Load(dbID); ok {
		if peers, ok = rawPeers.(*proto.Peers); ok {
			cacheHit = true
			return
		}
	}

	// get peers using non-cache method
	return getPeers(dbID, privKey)
}

func getPeers(dbID proto.DatabaseID, privKey *asymmetric.PrivateKey) (peers *proto.Peers, err error) {
	defer func() {
		log.WithFields(log.Fields{
			"db":    dbID,
			"peers": peers,
		}).WithError(err).Debug("get peers for database")
	}()

	profileReq := &types.QuerySQLChainProfileReq{}
	profileResp := &types.QuerySQLChainProfileResp{}
	profileReq.DBID = dbID
	err = rpc.RequestBP(route.MCCQuerySQLChainProfile.String(), profileReq, profileResp)
	if err != nil {
		err = errors.Wrap(err, "get sqlchain profile failed in getPeers")
		return
	}

	nodeIDs := make([]proto.NodeID, len(profileResp.Profile.Miners))
	if len(profileResp.Profile.Miners) <= 0 {
		err = errors.Wrap(ErrInvalidProfile, "unexpected error in getPeers")
		return
	}
	for i, mi := range profileResp.Profile.Miners {
		nodeIDs[i] = mi.NodeID
	}
	peers = &proto.Peers{
		PeersHeader: proto.PeersHeader{
			Leader:  nodeIDs[0],
			Servers: nodeIDs[:],
		},
	}
	err = peers.Sign(privKey)
	if err != nil {
		err = errors.Wrap(err, "sign peers failed in getPeers")
		return
	}

	// set peers in the updater cache
	peerList.Store(dbID, peers)

	return
}

func allocateConnAndSeq() (connID uint64, seqNo uint64) {
	connIDLock.Lock()
	defer connIDLock.Unlock()

	if len(connIDAvail) == 0 {
		// generate one
		connID = randSource.Uint64()
		seqNo = atomic.AddUint64(&globalSeqNo, 1)
		return
	}

	// pop one conn
	connID = connIDAvail[0]
	connIDAvail = connIDAvail[1:]
	seqNo = atomic.AddUint64(&globalSeqNo, 1)

	return
}

func putBackConn(connID uint64) {
	connIDLock.Lock()
	defer connIDLock.Unlock()

	connIDAvail = append(connIDAvail, connID)
}<|MERGE_RESOLUTION|>--- conflicted
+++ resolved
@@ -158,11 +158,6 @@
 	return
 }
 
-<<<<<<< HEAD
-// Just for unit test
-func UnInit() {
-	driverInitialized = 0
-=======
 // UnInit is just for unit test. Do not use it!
 func UnInit() {
 	if !atomic.CompareAndSwapUint32(&driverInitialized, 1, 0) {
@@ -170,7 +165,6 @@
 	}
 
 	stopPeersUpdater()
->>>>>>> fc773354
 }
 
 // Create sends create database operation to block producer.
