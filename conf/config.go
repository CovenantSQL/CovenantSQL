--- conflicted
+++ resolved
@@ -138,11 +138,6 @@
 	KnownNodes  []proto.Node `yaml:"KnownNodes"`
 	SeedBPNodes []proto.Node `yaml:"-"`
 
-<<<<<<< HEAD
-	QPS                uint32 `yaml:"QPS"`
-	UpdatePeriod       uint32 `yaml:"Period"` // UpdatePeriod is for sql chain miners syncing billing with main chain
-	MinProviderDeposit uint64 `yaml:"MinProviderDeposit"`
-=======
 	QPS                uint32        `yaml:"QPS"`
 	BillingPeriod      uint32        `yaml:"BillingPeriod"` // BillingPeriod is for sql chain miners syncing billing with main chain
 	BPPeriod           time.Duration `yaml:"BPPeriod"`
@@ -151,7 +146,6 @@
 	SQLChainTick       time.Duration `yaml:"SQLChainTick"`
 	SQLChainTTL        int32         `yaml:"SQLChainTTL"`
 	MinProviderDeposit uint64        `yaml:"MinProviderDeposit"`
->>>>>>> e1903a8e
 }
 
 // GConf is the global config pointer.
