--- conflicted
+++ resolved
@@ -31,17 +31,6 @@
 	ErrInvalidMerkleTreeRoot = errors.New("Block merkle tree root does not match the tx hashes")
 	// ErrParentNotMatch defines invalid parent hash.
 	ErrParentNotMatch = errors.New("Block's parent hash cannot match best block")
-<<<<<<< HEAD
-	// ErrNoSuchTxBilling defines no such txbilling error.
-	ErrNoSuchTxBilling = errors.New("Cannot find such txbilling")
-	// ErrSmallerSequenceID defines that new sequence id is smaller the old one.
-	ErrSmallerSequenceID = errors.New("SequanceID should be bigger than the old one")
-	// ErrInvalidBillingRequest defines BillingRequest is invalid
-	ErrInvalidBillingRequest = errors.New("The BillingRequest is invalid")
-=======
-	// ErrNoSuchBlock defines no such block error.
-	ErrNoSuchBlock = errors.New("Cannot find such block")
->>>>>>> ed49168c
 
 	// ErrBalanceOverflow indicates that there will be an overflow after balance manipulation.
 	ErrBalanceOverflow = errors.New("balance overflow")
