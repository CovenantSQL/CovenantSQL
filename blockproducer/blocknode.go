/*
 * Copyright 2018 The CovenantSQL Authors.
 *
 * Licensed under the Apache License, Version 2.0 (the "License");
 * you may not use this file except in compliance with the License.
 * You may obtain a copy of the License at
 *
 *     http://www.apache.org/licenses/LICENSE-2.0
 *
 * Unless required by applicable law or agreed to in writing, software
 * distributed under the License is distributed on an "AS IS" BASIS,
 * WITHOUT WARRANTIES OR CONDITIONS OF ANY KIND, either express or implied.
 * See the License for the specific language governing permissions and
 * limitations under the License.
 */

package blockproducer

import (
	"sync/atomic"

	"github.com/CovenantSQL/CovenantSQL/crypto/hash"
	"github.com/CovenantSQL/CovenantSQL/types"
)

type blockNode struct {
	parent *blockNode
	// Extra fields
	count  uint32
	height uint32
	// Cached fields for quick reference
	hash    hash.Hash
	txCount int
	block   atomic.Value
}

func newBlockNode(h uint32, b *types.BPBlock, p *blockNode) (node *blockNode) {
	node = &blockNode{
		parent: p,

		count: func() uint32 {
			if p != nil {
				return p.count + 1
			}
			return 0
		}(),
		height: h,

<<<<<<< HEAD
		hash:    b.SignedHeader.BlockHash,
		txCount: len(b.Transactions),
=======
		hash:  b.SignedHeader.DataHash,
		block: b,
>>>>>>> c9108220
	}
	node.block.Store(b)
	return
}

func (n *blockNode) load() *types.BPBlock {
	return n.block.Load().(*types.BPBlock)
}

func (n *blockNode) clear() {
	n.block.Store((*types.BPBlock)(nil))
}

// fetchNodeList returns the block node list within range (from, n.count] from node head n.
func (n *blockNode) fetchNodeList(from uint32) (bl []*blockNode) {
	if n.count <= from {
		return
	}
	bl = make([]*blockNode, n.count-from)
	var iter = n
	for i := len(bl) - 1; i >= 0; i-- {
		bl[i] = iter
		iter = iter.parent
	}
	return
}

func (n *blockNode) ancestor(h uint32) *blockNode {
	if h > n.height {
		return nil
	}

	ancestor := n
	for ancestor != nil && ancestor.height > h {
		ancestor = ancestor.parent
	}
	if ancestor != nil && ancestor.height != h {
		ancestor = nil
	}

	return ancestor
}

func (n *blockNode) ancestorByCount(c uint32) *blockNode {
	if c > n.count {
		return nil
	}

	ancestor := n
	for ancestor != nil && ancestor.count != c {
		ancestor = ancestor.parent
	}
	return ancestor
}

// lastIrreversible returns the last irreversible block node with the given confirmations
// from head n. Especially, the block at count 0, also known as the genesis block,
// is irreversible.
func (n *blockNode) lastIrreversible(confirm uint32) (irr *blockNode) {
	var count uint32
	if n.count > confirm {
		count = n.count - confirm
	}
	for irr = n; irr.count > count; irr = irr.parent {
	}
	return
}

func (n *blockNode) hasAncestor(anc *blockNode) bool {
	var match = n.ancestorByCount(anc.count)
	return match != nil && match.hash == anc.hash
}

func (n *blockNode) hasAncestorWithMinCount(
	blockHash hash.Hash, minCount uint32) (match *blockNode, ok bool,
) {
	for match = n; match != nil && match.count >= minCount; match = match.parent {
		if match.hash.IsEqual(&blockHash) {
			ok = true
			return
		}
	}
	match = nil
	return
}<|MERGE_RESOLUTION|>--- conflicted
+++ resolved
@@ -46,13 +46,8 @@
 		}(),
 		height: h,
 
-<<<<<<< HEAD
-		hash:    b.SignedHeader.BlockHash,
+		hash:    b.SignedHeader.DataHash,
 		txCount: len(b.Transactions),
-=======
-		hash:  b.SignedHeader.DataHash,
-		block: b,
->>>>>>> c9108220
 	}
 	node.block.Store(b)
 	return
