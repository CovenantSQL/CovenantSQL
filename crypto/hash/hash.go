/*
 * Copyright 2018 The ThunderDB Authors.
 *
 * Licensed under the Apache License, Version 2.0 (the "License");
 * you may not use this file except in compliance with the License.
 * You may obtain a copy of the License at
 *
 *     http://www.apache.org/licenses/LICENSE-2.0
 *
 * Unless required by applicable law or agreed to in writing, software
 * distributed under the License is distributed on an "AS IS" BASIS,
 * WITHOUT WARRANTIES OR CONDITIONS OF ANY KIND, either express or implied.
 * See the License for the specific language governing permissions and
 * limitations under the License.
 */

package hash

import (
	"encoding/hex"
	"fmt"
	"math/bits"

<<<<<<< HEAD
	"github.com/CovenantSQL/HashStablePack/msgp"
=======
	"gitlab.com/thunderdb/ThunderDB/utils/log"
>>>>>>> bbfb3347
)

// HashSize of array used to store hashes.  See Hash.
const HashSize = 32

// MaxHashStringSize is the maximum length of a Hash hash string.
const MaxHashStringSize = HashSize * 2

// ErrHashStrSize describes an error that indicates the caller specified a hash
// string that has too many characters.
var ErrHashStrSize = fmt.Errorf("max hash string length is %v bytes", MaxHashStringSize)

// Hash is used in several of the bitcoin messages and common structures.  It
// typically represents the double sha256 of data.
type Hash [HashSize]byte

// String returns the Hash as the hexadecimal string of the byte-reversed
// hash.
func (h Hash) String() string {
	for i := 0; i < HashSize/2; i++ {
		h[i], h[HashSize-1-i] = h[HashSize-1-i], h[i]
	}
	return hex.EncodeToString(h[:])
}

// CloneBytes returns a copy of the bytes which represent the hash as a byte
// slice.
//
// NOTE: It is generally cheaper to just slice the hash directly thereby reusing
// the same bytes rather than calling this method.
func (h *Hash) CloneBytes() []byte {
	newHash := make([]byte, HashSize)
	copy(newHash, h[:])

	return newHash
}

// MarshalHash marshals for hash
func (h *Hash) MarshalHash() (o []byte, err error) {
	return h.CloneBytes(), nil
}

// Msgsize returns an upper bound estimate of the number of bytes occupied by the serialized message
func (h *Hash) Msgsize() (s int) {
	return msgp.BytesPrefixSize + HashSize
}

// SetBytes sets the bytes which represent the hash.  An error is returned if
// the number of bytes passed in is not HashSize.
func (h *Hash) SetBytes(newHash []byte) error {
	nhlen := len(newHash)
	if nhlen != HashSize {
		return fmt.Errorf("invalid hash length of %v, want %v", nhlen,
			HashSize)
	}
	copy(h[:], newHash)

	return nil
}

// IsEqual returns true if target is the same as hash.
func (h *Hash) IsEqual(target *Hash) bool {
	if h == nil && target == nil {
		return true
	}
	if h == nil || target == nil {
		return false
	}
	return *h == *target
}

// Difficulty returns the leading Zero **bit** count of Hash in binary.
//  return -1 indicate the Hash pointer is nil
func (h *Hash) Difficulty() (difficulty int) {
	if h == nil {
		return -1
	}

	for i := range *h {
		v := (*h)[HashSize-i-1]
		if v != byte(0) {
			difficulty = 8 * i
			difficulty += bits.LeadingZeros8(v)
			return
		}
	}
	return HashSize * 8
}

// MarshalYAML implements the yaml.Marshaler interface.
func (hash Hash) MarshalYAML() (interface{}, error) {
	return hash.String(), nil
}

// UnmarshalYAML implements the yaml.Unmarshaler interface.
func (hash *Hash) UnmarshalYAML(unmarshal func(interface{}) error) error {
	var str string
	if err := unmarshal(&str); err != nil {
		return err
	}

	log.Infof("Unmarshal hash is: %v", str)
	// load hash
	dec, err := hex.DecodeString(str)
	if err != nil {
		log.Debugf("Error in UnmarshalYAML: %v", err)
		return err
	}
	err = hash.SetBytes(dec)
	if err != nil {
		log.Debugf("Error in UnmarshalYAML: %v, dec string is %v", err, dec)
		return err
	}
	return nil
}

// NewHash returns a new Hash from a byte slice.  An error is returned if
// the number of bytes passed in is not HashSize.
func NewHash(newHash []byte) (*Hash, error) {
	var sh Hash
	err := sh.SetBytes(newHash)
	if err != nil {
		return nil, err
	}
	return &sh, err
}

// NewHashFromStr creates a Hash from a hash string.  The string should be
// the hexadecimal string of a byte-reversed hash, but any missing characters
// result in zero padding at the end of the Hash.
func NewHashFromStr(hash string) (*Hash, error) {
	ret := new(Hash)
	err := Decode(ret, hash)
	if err != nil {
		return nil, err
	}
	return ret, nil
}

// Decode decodes the byte-reversed hexadecimal string encoding of a Hash to a
// destination.
func Decode(dst *Hash, src string) error {
	// Return error if hash string is too long.
	if len(src) > MaxHashStringSize {
		return ErrHashStrSize
	}

	// Hex decoder expects the hash to be a multiple of two.  When not, pad
	// with a leading zero.
	var srcBytes []byte
	if len(src)%2 == 0 {
		srcBytes = []byte(src)
	} else {
		srcBytes = make([]byte, 1+len(src))
		srcBytes[0] = '0'
		copy(srcBytes[1:], src)
	}

	// Hex decode the source bytes to a temporary destination.
	var reversedHash Hash
	_, err := hex.Decode(reversedHash[HashSize-hex.DecodedLen(len(srcBytes)):], srcBytes)
	if err != nil {
		return err
	}

	// Reverse copy from the temporary hash to destination.  Because the
	// temporary was zeroed, the written result will be correctly padded.
	for i, b := range reversedHash[:HashSize/2] {
		dst[i], dst[HashSize-1-i] = reversedHash[HashSize-1-i], b
	}

	return nil
}<|MERGE_RESOLUTION|>--- conflicted
+++ resolved
@@ -21,11 +21,8 @@
 	"fmt"
 	"math/bits"
 
-<<<<<<< HEAD
 	"github.com/CovenantSQL/HashStablePack/msgp"
-=======
 	"gitlab.com/thunderdb/ThunderDB/utils/log"
->>>>>>> bbfb3347
 )
 
 // HashSize of array used to store hashes.  See Hash.
