--- conflicted
+++ resolved
@@ -19,11 +19,8 @@
 import (
 	"context"
 	"database/sql"
-<<<<<<< HEAD
+	"database/sql/driver"
 	"fmt"
-=======
-	"database/sql/driver"
->>>>>>> 38fbad1e
 	"testing"
 
 	. "github.com/smartystreets/goconvey/convey"
@@ -180,11 +177,11 @@
 		_, err = db.Prepare("select * from test")
 		So(err, ShouldNotBeNil)
 
-<<<<<<< HEAD
 		err = ExecuteTx(nil, db, nil /* txopts */, func(tx *sql.Tx) error {
 			return nil
 		})
-=======
+		So(err, ShouldNotBeNil)
+
 		// closed stmt and old args
 		cs := newStmt(nil, "test query")
 		cs.Close()
@@ -193,7 +190,6 @@
 		So(err, ShouldNotBeNil)
 
 		_, err = cs.Exec([]driver.Value{2})
->>>>>>> 38fbad1e
 		So(err, ShouldNotBeNil)
 	})
 }