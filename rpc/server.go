--- conflicted
+++ resolved
@@ -181,11 +181,7 @@
 	headerBuf := make([]byte, ETLSHeaderSize)
 	rCount, err := conn.Read(headerBuf)
 	if err != nil {
-<<<<<<< HEAD
 		err = errors.Wrap(err, "read node header error")
-=======
-		log.WithError(err).Error("read node header error")
->>>>>>> f26f6ec1
 		return
 	}
 
